--- conflicted
+++ resolved
@@ -406,7 +406,6 @@
   },
   {
    "cell_type": "code",
-<<<<<<< HEAD
    "execution_count": 2,
    "metadata": {},
    "outputs": [],
@@ -414,16 +413,6 @@
     "keypoints = ['Nose','Right Ear','Left Ear','Throat','Body Center','Right Hip','Left Hip','Tail Base']\n",
     "\n",
     "generate_AWS_template(keypoints=keypoints, project_dir='/home/klb807/Documents/')"
-=======
-   "execution_count": 5,
-   "metadata": {},
-   "outputs": [],
-   "source": [
-    "generate_AWS_template(['Nose','Right Ear','Left Ear','Throat','Spine Center',\n",
-    "                       'Right Front Paw','Left Front Paw', 'Right Rear Paw','Left Rear Paw',\n",
-    "                       'Right Hip','Left Hip','Tail Base', 'Tail Mid', 'Tail Tip'], \n",
-    "                       project_dir= 'C:\\\\Users\\\\17204\\\\Documents\\\\Data')"
->>>>>>> a4cc0755
    ]
   },
   {
@@ -438,11 +427,7 @@
   },
   {
    "cell_type": "code",
-<<<<<<< HEAD
    "execution_count": 3,
-=======
-   "execution_count": 1,
->>>>>>> a4cc0755
    "metadata": {},
    "outputs": [],
    "source": [
@@ -451,27 +436,21 @@
   },
   {
    "cell_type": "code",
-<<<<<<< HEAD
-   "execution_count": 5,
-=======
-   "execution_count": 2,
->>>>>>> a4cc0755
+   "execution_count": 6,
    "metadata": {},
    "outputs": [
     {
      "name": "stdout",
      "output_type": "stream",
      "text": [
-      "Cropping video 1 of 1\n"
+      "Cropping video 1 of 3\n",
+      "Cropping video 2 of 3\n",
+      "Cropping video 3 of 3\n"
      ]
     }
    ],
    "source": [
-<<<<<<< HEAD
     "Multi_view_AWS_preparation.multi_view_preparation(output_dir='/home/klb807/Documents/AWS_data', num_frames=10)"
-=======
-    "Multi_view_AWS_preparation.multi_view_preparation(output_dir='C:\\\\Users\\\\17204\\\\Documents\\\\Data\\\\Cropped', num_frames=10)"
->>>>>>> a4cc0755
    ]
   },
   {
@@ -598,85 +577,31 @@
   },
   {
    "cell_type": "code",
-   "execution_count": 1,
-   "metadata": {},
-   "outputs": [
-    {
-     "ename": "FileNotFoundError",
-     "evalue": "[Errno 2] No such file or directory: '/home/klb807/Documents/annotation_interface.template'",
-     "output_type": "error",
-     "traceback": [
-      "\u001b[1;31m---------------------------------------------------------------------------\u001b[0m",
-      "\u001b[1;31mFileNotFoundError\u001b[0m                         Traceback (most recent call last)",
-      "Cell \u001b[1;32mIn[1], line 5\u001b[0m\n\u001b[0;32m      1\u001b[0m \u001b[38;5;28;01mimport\u001b[39;00m \u001b[38;5;21;01mgenerate_AWS_multiview_template\u001b[39;00m\n\u001b[0;32m      3\u001b[0m keypoints \u001b[38;5;241m=\u001b[39m []\n\u001b[1;32m----> 5\u001b[0m \u001b[43mgenerate_AWS_multiview_template\u001b[49m\u001b[38;5;241;43m.\u001b[39;49m\u001b[43mgenerate_AWS_template\u001b[49m\u001b[43m(\u001b[49m\u001b[43mkeypoints\u001b[49m\u001b[43m,\u001b[49m\u001b[38;5;124;43m'\u001b[39;49m\u001b[38;5;124;43m/home/klb807/Documents/\u001b[39;49m\u001b[38;5;124;43m'\u001b[39;49m\u001b[43m)\u001b[49m\n",
-      "File \u001b[1;32mc:\\Users\\17204\\Documents\\git\\Work_Tools\\three_dee_reconstruction\\generate_AWS_multiview_template.py:16\u001b[0m, in \u001b[0;36mgenerate_AWS_template\u001b[1;34m(keypoints, project_dir)\u001b[0m\n\u001b[0;32m     13\u001b[0m data[\u001b[38;5;124m'\u001b[39m\u001b[38;5;124mnum_img\u001b[39m\u001b[38;5;124m'\u001b[39m] \u001b[38;5;241m=\u001b[39m \u001b[38;5;241m5\u001b[39m\n\u001b[0;32m     14\u001b[0m data[\u001b[38;5;124m'\u001b[39m\u001b[38;5;124mimg_bounds\u001b[39m\u001b[38;5;124m'\u001b[39m] \u001b[38;5;241m=\u001b[39m [[\u001b[38;5;241m0\u001b[39m,\u001b[38;5;241m360\u001b[39m,\u001b[38;5;241m640\u001b[39m,\u001b[38;5;241m720\u001b[39m],[\u001b[38;5;241m640\u001b[39m,\u001b[38;5;241m0\u001b[39m,\u001b[38;5;241m1280\u001b[39m,\u001b[38;5;241m360\u001b[39m],[\u001b[38;5;241m640\u001b[39m,\u001b[38;5;241m360\u001b[39m,\u001b[38;5;241m1280\u001b[39m,\u001b[38;5;241m720\u001b[39m],[\u001b[38;5;241m640\u001b[39m,\u001b[38;5;241m720\u001b[39m,\u001b[38;5;241m1280\u001b[39m,\u001b[38;5;241m1080\u001b[39m],[\u001b[38;5;241m1280\u001b[39m,\u001b[38;5;241m360\u001b[39m,\u001b[38;5;241m1920\u001b[39m,\u001b[38;5;241m720\u001b[39m]]\n\u001b[1;32m---> 16\u001b[0m f \u001b[38;5;241m=\u001b[39m \u001b[38;5;28;43mopen\u001b[39;49m\u001b[43m(\u001b[49m\u001b[43mos\u001b[49m\u001b[38;5;241;43m.\u001b[39;49m\u001b[43mpath\u001b[49m\u001b[38;5;241;43m.\u001b[39;49m\u001b[43mjoin\u001b[49m\u001b[43m(\u001b[49m\u001b[43mproject_dir\u001b[49m\u001b[43m,\u001b[49m\u001b[43m \u001b[49m\u001b[38;5;124;43m'\u001b[39;49m\u001b[38;5;124;43mannotation_interface.template\u001b[39;49m\u001b[38;5;124;43m'\u001b[39;49m\u001b[43m)\u001b[49m\u001b[43m,\u001b[49m\u001b[43m \u001b[49m\u001b[38;5;124;43m'\u001b[39;49m\u001b[38;5;124;43mw\u001b[39;49m\u001b[38;5;124;43m'\u001b[39;49m\u001b[43m)\u001b[49m\n\u001b[0;32m     18\u001b[0m message \u001b[38;5;241m=\u001b[39m \u001b[38;5;124m\"\"\"\u001b[39m\n\u001b[0;32m     19\u001b[0m \u001b[38;5;124m<script src=\u001b[39m\u001b[38;5;124m\"\u001b[39m\u001b[38;5;124mhttps://assets.crowd.aws/crowd-html-elements.js\u001b[39m\u001b[38;5;124m\"\u001b[39m\u001b[38;5;124m></script>\u001b[39m\n\u001b[0;32m     20\u001b[0m \n\u001b[1;32m   (...)\u001b[0m\n\u001b[0;32m     88\u001b[0m \u001b[38;5;124m\u001b[39m\n\u001b[0;32m     89\u001b[0m \u001b[38;5;124m\u001b[39m\u001b[38;5;124m\"\"\"\u001b[39m\u001b[38;5;241m.\u001b[39mformat(\u001b[38;5;241m*\u001b[39m\u001b[38;5;241m*\u001b[39mdata)\n\u001b[0;32m     91\u001b[0m f\u001b[38;5;241m.\u001b[39mwrite(message)\n",
-      "\u001b[1;31mFileNotFoundError\u001b[0m: [Errno 2] No such file or directory: '/home/klb807/Documents/annotation_interface.template'"
-     ]
-    }
-   ],
+   "execution_count": null,
+   "metadata": {},
+   "outputs": [],
+   "source": [
+    "boundaries_dict = {line.split(':')[0]:line.split(':')[1] for line in contents}"
+   ]
+  },
+  {
+   "cell_type": "code",
+   "execution_count": null,
+   "metadata": {},
+   "outputs": [],
    "source": [
     "import generate_AWS_multiview_template\n",
     "\n",
-    "keypoints = [\"Nose\",\"Throat\",\"Body Center\",\"Right Ear\",\"Left Ear\",\"RIght Hip\",\"Left Hip\",\"Tail Base\",\"Tail Mid\",\"Tail Tip\"]\n",
-    "\n",
-    "generate_AWS_multiview_template.generate_AWS_template(keypoints,'/home/klb807/Documents/')"
-   ]
-  },
-  {
-   "cell_type": "code",
-   "execution_count": null,
-   "metadata": {},
-   "outputs": [],
-   "source": [
-    "from matplotlib import pyplot as plt\n",
-    "import cv2\n",
+    "generate_AWS_multiview_template.generate_AWS_template(['nose','right ear','left ear','throat'],'/home/klb807/Documents/')"
+   ]
+  },
+  {
+   "cell_type": "code",
+   "execution_count": null,
+   "metadata": {},
+   "outputs": [],
+   "source": [
     "import numpy as np"
-   ]
-  },
-  {
-   "cell_type": "code",
-   "execution_count": null,
-   "metadata": {},
-   "outputs": [],
-   "source": [
-    "vid_read = cv2.VideoCapture('C:/Users/17204/Documents/Data/cropped/Basler_acA1300-60gm__24254439__20231026_105544912_cropped.mp4')\n",
-    "ret,frame = vid_read.read()\n",
-    "\n",
-    "l1 = 'Label each keypoint:'\n",
-    "l2 = '    - in at least 3 views'\n",
-    "l3 = '    - only once per view'\n",
-    "b1 = 'Refer to instructions'\n",
-    "b2 = 'for view layout'\n",
-    "inst_scale = 0.5\n",
-    "top_size = cv2.getTextSize(l1, cv2.FONT_HERSHEY_SIMPLEX, inst_scale,1)[0]\n",
-    "b1_size = cv2.getTextSize(b1, cv2.FONT_HERSHEY_SIMPLEX, inst_scale,1)[0]\n",
-    "b2_size = cv2.getTextSize(b2, cv2.FONT_HERSHEY_SIMPLEX, inst_scale,1)[0]\n",
-    "\n",
-    "# put a header onto the frame\n",
-    "header = np.zeros((5*top_size[1],frame.shape[1],frame.shape[2]))\n",
-    "frame_new = np.concatenate((header,frame), axis=0)\n",
-    "# and a footer\n",
-    "footer = np.zeros((2*b1_size[1], frame_new.shape[1], 3))\n",
-    "frame_new = np.concatenate((frame_new, footer),axis=0).astype(np.uint8)\n",
-    "\n",
-    "b1_origin = (int(frame.shape[1]-(b1_size[0]+5)),int(frame.shape[0] - 2*b1_size[1]))\n",
-    "b2_origin = (int(frame.shape[1]-(b2_size[0]+5)),int(frame.shape[0] - 0.5*b2_size[1]))\n",
-    "cv2.putText(frame, l1, (5,int(1.5*top_size[1])), cv2.FONT_HERSHEY_SIMPLEX, inst_scale, (255,255,255))\n",
-    "cv2.putText(frame, l2, (5,int(3*top_size[1])), cv2.FONT_HERSHEY_SIMPLEX, inst_scale, (255,255,255))\n",
-    "cv2.putText(frame, l3, (5,int(4.5*top_size[1])), cv2.FONT_HERSHEY_SIMPLEX, inst_scale, (255,255,255))\n",
-    "cv2.putText(frame, b1, b1_origin, cv2.FONT_HERSHEY_SIMPLEX, inst_scale, (255,255,255))\n",
-    "cv2.putText(frame, b2, b2_origin, cv2.FONT_HERSHEY_SIMPLEX, inst_scale, (255,255,255))\n",
-    "# cv2.putText(frame_new, l1, (5,int(1.5*top_size[1])), cv2.FONT_HERSHEY_SIMPLEX, inst_scale, (255,255,255))\n",
-    "# cv2.putText(frame_new, l2, (5,int(3*top_size[1])), cv2.FONT_HERSHEY_SIMPLEX, inst_scale, (255,255,255))\n",
-    "# cv2.putText(frame_new, l3, (5,int(4.5*top_size[1])), cv2.FONT_HERSHEY_SIMPLEX, inst_scale, (255,255,255))\n",
-    "# cv2.putText(frame_new, bottom_text, bottom_origin, cv2.FONT_HERSHEY_SIMPLEX, inst_scale, (255,255,255))\n",
-    "                \n",
-    "\n",
-    "fig,ax = plt.subplots(ncols=2)\n",
-    "ax[0].imshow(frame)\n",
-    "# ax[1].imshow(frame_new)\n",
-    "\n",
-    "cv2.imwrite('C:/Users/17204/Documents/Data/Cropped/PutText_Concat.png',frame)"
    ]
   },
   {
@@ -710,8 +635,7 @@
    "metadata": {},
    "outputs": [],
    "source": [
-    "img_thresh = ((img > 125)*255).astype(np.uint8)\n",
-    "np.zeros((frame.shape[0] + top_size[1]*5,frame.shape[1],frame.shape[2])).shape"
+    "img_thresh = ((img > 125)*255).astype(np.uint8)"
    ]
   },
   {
@@ -750,7 +674,7 @@
    "name": "python",
    "nbconvert_exporter": "python",
    "pygments_lexer": "ipython3",
-   "version": "3.10.0"
+   "version": "3.11.5"
   },
   "orig_nbformat": 4
  },
